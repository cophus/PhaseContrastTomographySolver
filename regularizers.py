"""
Regularization module for pytorch

David Ren      david.ren@berkeley.edu

September 16, 2019
"""

import numpy as np
import operators as op
import torch
import gc


class Regularizer:
	"""
	Highest-level Regularizer class that is responsible for parsing user arguments to create proximal operators
	All proximal operators operate on complex variables (real & imaginary part separately)
	Pure Amplitude:
        pure_amplitude: boolean, whether or not to enforce object to be purely amplitude
	Pure phase:
        pure_phase: boolean, whether or not to enforce object to be purely phase object        
	Pure Real:
		pure_real: boolean, whether or not to enforce object to be purely real
	
	Pure imaginary:
		pure_imag: boolean, whether or not to enforce object to be purely imaginary

	Positivity:
		positivity_real(positivity_imag): boolean, whether or not to enforce positivity for real(imaginary) part

	Negativity:
		negativity_real(negativity_imag): boolean, whether or not to enforce negativity for real(imaginary) part		
	

	Total variation (2D & 3D):
		total_variation: boolean, whether or not to use total variation regularization
		total_variation_gpu: boolean, whether or not to use GPU implementation
		total_variation_parameter: scalar, regularization parameter (lambda)
		total_variation_maxitr: integer, number of each iteration for total variation		
	"""
	def __init__(self, verbose = True, **kwargs):
		#Given all parameters, construct all proximal operators
		self.prox_list = []
		#Total Variation
		if kwargs.get("regularizer_total_variation", False):
			if kwargs.get("regularizer_total_variation_gpu", False):
				kwargs["regularizer_device"] = torch.device('cuda')
			else:				
				kwargs["regularizer_device"] = torch.device('cpu')
			if kwargs.get("regularizer_total_variation_anisotropic", False):
				self.prox_list.append(TotalVariationAnisotropic(**kwargs))
			else:
				self.prox_list.append(TotalVariation(**kwargs))
		#Others
		else:
			#Purely real
			if kwargs.get("regularizer_pure_real", False):
				self.prox_list.append(PureReal())

			#Purely imaginary
			if kwargs.get("regularizer_pure_imag", False):
				self.prox_list.append(Pureimag())

			#Purely amplitude object
			if kwargs.get("regularizer_pure_amplitude", False):
				self.prox_list.append(PureAmplitude())
	        
			#Purely phase object
			if kwargs.get(("regularizer_pure_phase"), False):
				self.prox_list.append(PurePhase())
            
			#Positivity
			positivity_real = kwargs.get("regularizer_positivity_real", False)
			positivity_imag = kwargs.get("regularizer_positivity_imag", False)
			if positivity_real or positivity_imag:
				self.prox_list.append(Positivity(positivity_real, positivity_imag))

			#Negativity
			negativity_real = kwargs.get("regularizer_negativity_real", False)
			negativity_imag = kwargs.get("regularizer_negativity_imag", False)
			if negativity_real or negativity_imag:
				self.prox_list.append(Negativity(negativity_real, negativity_imag))

		if verbose:
			for prox_op in self.prox_list:
				print("Regularizer -", prox_op.proximal_name)

	def compute_cost(self, x):
		cost = 0.0
		for prox_op in self.prox_list:
			cost_temp = prox_op.compute_cost(x)
			if cost_temp != None:
				cost += cost_temp
		return cost

	def apply(self, x):
		for prox_op in self.prox_list:
			x = prox_op.compute_prox(x)
		torch.cuda.empty_cache()
		return x

class ProximalOperator():
	def __init__(self, proximal_name):
		self.proximal_name = proximal_name
	def compute_cost(self):
		pass
	def compute_prox(self):
		pass	
	def set_parameter(self):
		pass
	def _bound_real_value(self, x, value = 0):
		return torch.clamp(x, min=value)

class TotalVariation(ProximalOperator):
	def __init__(self, **kwargs):
		proximal_name       = "Total Variation"
		parameter           = kwargs.get("regularizer_total_variation_parameter", 1.0)
		maxitr              = kwargs.get("regularizer_total_variation_maxitr",   15)
		self.order          = kwargs.get("regularizer_total_variation_order",    1)
		self.pure_real      = kwargs.get("regularizer_pure_real",                False)
		self.pure_imag      = kwargs.get("regularizer_pure_imag",                False)
		self.pure_amplitude = kwargs.get("regularizer_pure_amplitude",           False)
		self.pure_phase     = kwargs.get("regularizer_pure_phase",               False)        
		self.dtype          = kwargs.get("regularizer_dtype",                    torch.float32)
		self.device         = kwargs.get("regularizer_device",                   torch.device('cuda'))        

		#real part
		if kwargs.get("regularizer_positivity_real", False):
			self.realProjector = lambda x: self._bound_real_value(x, 0)
			proximal_name      = "%s+%s" % (proximal_name, "positivity_real")
		elif kwargs.get("regularizer_negativity_real", False):
			self.realProjector = lambda x: -1.0 * self._bound_real_value(-1.0 * x, 0)
			proximal_name      = "%s+%s" % (proximal_name, "negativity_real")
		else:
			self.realProjector = lambda x: x

		#imaginary part
		if kwargs.get("regularizer_positivity_imag", False):
			self.imagProjector = lambda x: self._bound_real_value(x, 0)
			proximal_name      = "%s+%s" % (proximal_name, "positivity_imag")
		elif kwargs.get("regularizer_negativity_imag", False):
			self.imagProjector = lambda x: -1.0 * self._bound_real_value(-1.0 * x, 0)
			proximal_name      = "%s+%s" % (proximal_name, "negativity_imag")
		else:
			self.imagProjector = lambda x: x
		self.set_parameter(parameter, maxitr)
		super().__init__(proximal_name)
	


	def set_parameter(self, parameter, maxitr):
		self.parameter = parameter
		self.maxitr = maxitr

	def compute_cost(self, x):
		return None
	
	def compute_prox(self, x):
		x_device = x.device
		x = x.to(device=self.device)
		if self.pure_real:
			x[...,0] = self._compute_prox_real(op.real(x), self.realProjector)
			x[...,1] = 0.0
		elif self.pure_imag:
			x[...,0] = 0.0
			x[...,1] = op.multiply_complex(op._j, op.r2c(self._compute_prox_real(op.imag(x), self.imagProjector)))
		elif self.pure_amplitude:
			x[...,0] = self._compute_prox_real(op.abs(x), self.realProjector)
			x[...,1] = 0.0
		elif self.pure_phase:
			x = op.exp(op.multiply_complex(op._j, op.r2c(self._compute_prox_real(op.angle(x), self.realProjector))))
		else:
			x[...,0] = self._compute_prox_real(op.real(x), self.realProjector)
			self.set_parameter(self.parameter / 1.0, self.maxitr)
			x[...,1] = self._compute_prox_real(op.imag(x), self.imagProjector)
			self.set_parameter(self.parameter * 1.0, self.maxitr)
		return x.to(x_device)

	def _compute_tv_norm(self, x):
			x_norm             = x**2
			x_norm  		   = x_norm.sum(3 if len(x.shape) == 4 else 2)**0.5
			x_norm	= torch.clamp(x_norm, min=1.0)
			return x_norm		

	def _filter_d(self, x, axis):
		assert axis<3, "This function only supports matrix up to 3 dimension!"
		if self.order == 1:
			if axis == 0:
				Dx     = x - torch.roll(x, 1, dims=0)
			elif axis == 1:
				Dx     = x - torch.roll(x, 1, dims=1)
			else:	
				Dx     = x - torch.roll(x, 1, dims=2)
		else:
			raise NotImplementedError("filter orders larger than 1 are not implemented!")			
		return Dx

	def _filter_dt(self, x):
		if self.order == 1:
			if len(x.shape) == 3:
				DTx    = x[..., 0] - torch.roll(x[..., 0], -1, dims=0) + \
			             x[..., 1] - torch.roll(x[..., 1], -1, dims=1)
			elif len(x.shape) == 4:
				DTx    = x[..., 0] - torch.roll(x[..., 0], -1, dims=0) + \
			             x[..., 1] - torch.roll(x[..., 1], -1, dims=1) + \
			             x[..., 2] - torch.roll(x[..., 2], -1, dims=2)
		else:
			raise NotImplementedError("filter orders larger than 1 are not implemented!")
		return DTx

	def _compute_prox_real(self, x, projector):
		t_k        = 1.0
		
		def _update_gradient():
		    grad_u_hat = x - self.parameter * self._filter_dt(u_k1)
		    return grad_u_hat
		
		u_k  = torch.zeros(x.shape + (3 if len(x.shape) == 3 else 2,), dtype=self.dtype, device=self.device)
		u_k1 = torch.zeros(x.shape + (3 if len(x.shape) == 3 else 2,), dtype=self.dtype, device=self.device)

		for iteration in range(self.maxitr):
			if iteration > 0:
				grad_u_hat  = _update_gradient()
			else:
				grad_u_hat  = x.clone()

			grad_u_hat         = projector(grad_u_hat)
			if len(x.shape) == 2: #2D case
				constant_scale = 8.0
			elif len(x.shape) == 3: #3D case
				constant_scale = 12.0
			u_k1[..., 0] = u_k1[..., 0] + (1.0/constant_scale**self.order/self.parameter) * self._filter_d(grad_u_hat, axis=0)
			u_k1[..., 1] = u_k1[..., 1] + (1.0/constant_scale**self.order/self.parameter) * self._filter_d(grad_u_hat, axis=1)			
			if len(x.shape) == 3: #3D case
				u_k1[..., 2] = u_k1[..., 2] + (1.0/constant_scale**self.order/self.parameter) * self._filter_d(grad_u_hat, axis=2)
			grad_u_hat         = None
			u_k1_norm          = self._compute_tv_norm(u_k1)
			u_k1              /= u_k1_norm.unsqueeze(-1)
			u_k1_norm		   = None
			t_k1               = 0.5 * (1.0 + (1.0 + 4.0*t_k**2)**0.5)
			beta               = (t_k - 1.0)/t_k1
			
			temp = u_k[...,0].clone()
			if iteration < self.maxitr - 1:
				u_k[...,0] = u_k1[...,0]
			u_k1[...,0] =  (1.0 + beta)*u_k1[...,0] - beta*temp #now u_hat
			temp[:] = u_k[...,1]
			if iteration < self.maxitr - 1:
				u_k[...,1] = u_k1[...,1]
			u_k1[...,1] =  (1.0 + beta)*u_k1[...,1] - beta*temp
			if len(x.shape) == 3: #2D case
				temp[:] = u_k[...,2]
				if iteration < self.maxitr - 1:
					u_k[...,2] = u_k1[...,2]
				u_k1[...,2] =  (1.0 + beta)*u_k1[...,2] - beta*temp
			temp = None

		grad_u_hat = projector(_update_gradient())
		u_k 	   = None
		u_k1 	   = None		
		return grad_u_hat

class TotalVariationAnisotropic(TotalVariation):
	"""
	Anisotropic version of TV, meant for 3D only!
	Saves memory comparing to iterative version of TV
	"""
#	def _compute_prox_real(self, x, projector):
#		for iteration in range(self.maxitr):
#			x = self._compute_prox_real_single_iteration(x, projector)
#			torch.cuda.empty_cache()
#		return x
	def _compute_prox_real(self, x, projector):
		assert len(x.shape) == 3
		# parallel proximal method
<<<<<<< HEAD
		for iteration in range(self.maxitr):
			x = projector((1/6)*(self._computeProxRealSingleAxis(x) + \
=======
		return projector((1/6)*(self._computeProxRealSingleAxis(x,shift=False) + \
>>>>>>> 61c3f2d6
					   			self._computeProxRealSingleAxis(x,shift=True) + \
					   			self._computeProxRealSingleAxis(x.permute(1,0,2),shift=False).permute(1,0,2) + \
					   			self._computeProxRealSingleAxis(x.permute(1,0,2),shift=True).permute(1,0,2) + \
					   			self._computeProxRealSingleAxis(x.permute(2,0,1),shift=False).permute(1,2,0) + \
					   			self._computeProxRealSingleAxis(x.permute(2,0,1),shift=True).permute(1,2,0)))
<<<<<<< HEAD
		return x
	def _computeProxRealSingleAxis(self,x,shift=False):
		self.Np = x.shape
=======

	def _computeProxRealSingleAxis(self,x_in,shift=False):
		self.Np = x_in.shape
>>>>>>> 61c3f2d6
		if np.mod(self.Np[0],2) == 1:
			raise NotImplementedError('Shape cannot be odd')
		if shift:
			x = x_in.roll(1, dims = 0)
		else:
			x = x_in.clone()
		c = torch.from_numpy(np.asarray([1/np.sqrt(2)])).float().to(self.device)
		z1 = self.softThr(c*(x[1::2,:]-x[0::2,:]))*c
		x[0::2,:] += x[1::2,:]
		x[1::2,:]  = x[0::2,:]
		x         *= c**2
		x[0::2,:] -= z1
		x[1::2,:] += z1
		if shift:
			x = x.roll(-1, dims = 0)
		return x

	def softThr(self,x):
		return torch.sign(x) * (torch.abs(x) - self.parameter) * (torch.abs(x) > self.parameter).float()

class Positivity(ProximalOperator):
	"""Enforce positivity constraint on a complex variable's real & imaginary part."""
	def __init__(self, positivity_real, positivity_imag, proximal_name = "Positivity"):
		super().__init__(proximal_name)
		self.real = positivity_real
		self.imag = positivity_imag

	def compute_cost(self, x):
		return None

	def compute_prox(self, x):
		if self.real:
			x[...,0] = self._bound_real_value(op.real(x), 0, self.real)
		if self.imag:
			x[...,1] = self._bound_real_value(op.imag(x), 0, self.imag)
		return x

class Negativity(Positivity):
	"""Enforce positivity constraint on a complex variable's real & imaginary part."""
	def __init__(self, negativity_real, negativity_imag):
		super().__init__(negativity_real, negativity_imag, "Negativity")

	def compute_prox(self, x):
		return (-1.) * super().compute_prox((-1.) * x)

class PureReal(ProximalOperator):
	"""Enforce real constraint on a complex, imaginary part will be cleared"""
	def __init__(self):
		super().__init__("Pure real")

	def compute_cost(self, x):
		return None

	def compute_prox(self, x):	
		x[...,1] = 0.0
		return x

class Pureimag(ProximalOperator):
	"""Enforce imaginary constraint on a complex, real part will be cleared"""	
	def __init__(self):
		super().__init__("Pure imaginary")

	def compute_cost(self, x):
		return None

	def compute_prox(self, x):
		x[...,0] = 0.0
		return x

class PureAmplitude(ProximalOperator):
	def __init__(self):
		super().__init__("Purely Amplitude")    
	def compute_cost(self, x):
		return None
	def compute_prox(self, x):	
		x[...,0] = op.abs(x)
		x[...,1] = 0.0
		return x

class PurePhase(ProximalOperator):
	def __init__(self):
		super().__init__("Purely Phase")    
	def compute_cost(self, x):
		return None
	def compute_prox(self, x):	
		x = op.exp(op.multiply_complex(op._j, op.r2c(op.angle(x))))
		return x

# class Lasso(ProximalOperator):
# 	"""||x||_1 regularizer, soft thresholding with certain parameter"""
# 	def __init__(self, parameter):	
# 		super().__init__("LASSO")
# 		self.set_parameter(parameter)

# 	def _softThreshold(self, x):
# 		if type(x).__module__ == "arrayfire.array":
# 			#POTENTIAL BUG: af.sign implementation does not agree with documentation
# 			x = (af.sign(x)-0.5)*(-2.0) * (af.abs(x) - self.parameter) * (af.abs(x) > self.parameter)
# 		else:
# 			x = np.sign(x) * (np.abs(x) - self.parameter) * (np.abs(x) > self.parameter)
# 		return x

# 	def setParameter(self, parameter):		
# 		self.parameter = parameter

# 	def compute_cost(self, x):
# 		return af.norm(af.moddims(x, np.prod(x.shape)), norm_type = af.NORM.VECTOR_1)

# 	def compute_prox(self, x):	
# 		if type(x).__module__ == "arrayfire.array":
# 			x = self._softThreshold(af.real(x)) + 1.0j * self._softThreshold(af.imag(x))
# 		else:
# 		    x = self._softThreshold(x.real) + 1.0j * self._softThreshold(x.imag)
# 		return x		<|MERGE_RESOLUTION|>--- conflicted
+++ resolved
@@ -274,26 +274,16 @@
 	def _compute_prox_real(self, x, projector):
 		assert len(x.shape) == 3
 		# parallel proximal method
-<<<<<<< HEAD
 		for iteration in range(self.maxitr):
 			x = projector((1/6)*(self._computeProxRealSingleAxis(x) + \
-=======
-		return projector((1/6)*(self._computeProxRealSingleAxis(x,shift=False) + \
->>>>>>> 61c3f2d6
 					   			self._computeProxRealSingleAxis(x,shift=True) + \
 					   			self._computeProxRealSingleAxis(x.permute(1,0,2),shift=False).permute(1,0,2) + \
 					   			self._computeProxRealSingleAxis(x.permute(1,0,2),shift=True).permute(1,0,2) + \
 					   			self._computeProxRealSingleAxis(x.permute(2,0,1),shift=False).permute(1,2,0) + \
 					   			self._computeProxRealSingleAxis(x.permute(2,0,1),shift=True).permute(1,2,0)))
-<<<<<<< HEAD
-		return x
-	def _computeProxRealSingleAxis(self,x,shift=False):
-		self.Np = x.shape
-=======
-
+		return x
 	def _computeProxRealSingleAxis(self,x_in,shift=False):
 		self.Np = x_in.shape
->>>>>>> 61c3f2d6
 		if np.mod(self.Np[0],2) == 1:
 			raise NotImplementedError('Shape cannot be odd')
 		if shift:
